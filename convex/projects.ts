import { query, mutation, QueryCtx, MutationCtx } from "./_generated/server";
import { v } from "convex/values";
import { Doc, Id } from "./_generated/dataModel";
import { getCurrentUserOrgIdOptional, getCurrentUserOrgId } from "./lib/auth";
import { ActivityHelpers } from "./lib/activities";
import { DateUtils } from "./lib/shared";
import { requireMembership } from "./lib/memberships";

/**
 * Project operations with embedded CRUD helpers
 * All project-specific logic lives in this file for better organization
 */

// Project-specific helper functions

/**
 * Get a project by ID with organization validation
 */
async function getProjectWithOrgValidation(
	ctx: QueryCtx | MutationCtx,
	id: Id<"projects">,
	existingOrgId?: Id<"organizations">
): Promise<Doc<"projects"> | null> {
<<<<<<< HEAD
	const userOrgId =
		existingOrgId ?? (await getCurrentUserOrgId(ctx));
=======
	const userOrgId = await getCurrentUserOrgIdOptional(ctx);
	if (!userOrgId) {
		return null;
	}
>>>>>>> 59c81780
	const project = await ctx.db.get(id);

	if (!project) {
		return null;
	}

	if (project.orgId !== userOrgId) {
		throw new Error("Project does not belong to your organization");
	}

	return project;
}

/**
 * Get a project by ID, throwing if not found
 */
async function getProjectOrThrow(
	ctx: QueryCtx | MutationCtx,
	id: Id<"projects">
): Promise<Doc<"projects">> {
	const project = await getProjectWithOrgValidation(ctx, id);
	if (!project) {
		throw new Error("Project not found");
	}
	return project;
}

/**
 * Validate client exists and belongs to user's org
 */
async function validateClientAccess(
	ctx: QueryCtx | MutationCtx,
	clientId: Id<"clients">,
	existingOrgId?: Id<"organizations">
): Promise<void> {
<<<<<<< HEAD
	const userOrgId =
	existingOrgId ?? (await getCurrentUserOrgId(ctx));
=======
	const userOrgId = await getCurrentUserOrgIdOptional(ctx);
	if (!userOrgId) {
		throw new Error("User is not associated with an organization");
	}
>>>>>>> 59c81780
	const client = await ctx.db.get(clientId);

	if (!client) {
		throw new Error("Client not found");
	}

	if (client.orgId !== userOrgId) {
		throw new Error("Client does not belong to your organization");
	}
}

/**
 * Validate users exist and belong to user's org
 */
async function validateUserAccess(
	ctx: QueryCtx | MutationCtx,
	userIds: Id<"users">[],
	existingOrgId?: Id<"organizations">
): Promise<void> {
<<<<<<< HEAD
	const userOrgId =
	existingOrgId ?? (await getCurrentUserOrgId(ctx));
=======
	const userOrgId = await getCurrentUserOrgIdOptional(ctx);
	if (!userOrgId) {
		throw new Error("User is not associated with an organization");
	}
>>>>>>> 59c81780

	for (const userId of userIds) {
		const user = await ctx.db.get(userId);
		if (!user) {
			throw new Error(`User ${userId} not found`);
		}
		await requireMembership(ctx, userId, userOrgId);
	}
}

/**
 * Create a project with automatic orgId assignment
 */
async function createProjectWithOrg(
	ctx: MutationCtx,
	data: Omit<Doc<"projects">, "_id" | "_creationTime" | "orgId">
): Promise<Id<"projects">> {
	const userOrgId = await getCurrentUserOrgId(ctx);

	// Validate client access
	await validateClientAccess(ctx, data.clientId, userOrgId);

	// Validate assigned users if provided
	if (data.assignedUserIds && data.assignedUserIds.length > 0) {
		await validateUserAccess(ctx, data.assignedUserIds, userOrgId);
	}

	// Validate salesperson if provided
	if (data.salespersonId) {
		await validateUserAccess(ctx, [data.salespersonId], userOrgId);
	}

	const projectData = {
		...data,
		orgId: userOrgId,
	};

	return await ctx.db.insert("projects", projectData);
}

/**
 * Update a project with validation
 */
async function updateProjectWithValidation(
	ctx: MutationCtx,
	id: Id<"projects">,
	updates: Partial<Doc<"projects">>
): Promise<void> {
	// Validate project exists and belongs to user's org
	await getProjectOrThrow(ctx, id);

	// Validate new client if being updated
	if (updates.clientId) {
		await validateClientAccess(ctx, updates.clientId);
	}

	// Validate assigned users if being updated
	if (updates.assignedUserIds && updates.assignedUserIds.length > 0) {
		await validateUserAccess(ctx, updates.assignedUserIds);
	}

	// Validate salesperson if being updated
	if (updates.salespersonId) {
		await validateUserAccess(ctx, [updates.salespersonId]);
	}

	// Update the project
	await ctx.db.patch(id, updates);
}

// Define specific types for project operations
type ProjectDocument = Doc<"projects">;
type ProjectId = Id<"projects">;

// Interface for project statistics
interface ProjectStats {
	total: number;
	byStatus: {
		planned: number;
		"in-progress": number;
		completed: number;
		cancelled: number;
	};
	byType: {
		"one-off": number;
		recurring: number;
	};
	upcomingDeadlines: number; // Projects with deadlines in next 7 days
	overdue: number; // Projects past due date
}

function createEmptyProjectStats(): ProjectStats {
	return {
		total: 0,
		byStatus: {
			planned: 0,
			"in-progress": 0,
			completed: 0,
			cancelled: 0,
		},
		byType: {
			"one-off": 0,
			recurring: 0,
		},
		upcomingDeadlines: 0,
		overdue: 0,
	};
}

/**
 * Get all projects for the current user's organization
 */
export const list = query({
	args: {
		status: v.optional(
			v.union(
				v.literal("planned"),
				v.literal("in-progress"),
				v.literal("completed"),
				v.literal("cancelled")
			)
		),
		clientId: v.optional(v.id("clients")),
	},
	handler: async (ctx, args): Promise<ProjectDocument[]> => {
<<<<<<< HEAD
		const userOrgId = await getCurrentUserOrgId(ctx, { require: false });
=======
		const userOrgId = await getCurrentUserOrgIdOptional(ctx);
>>>>>>> 59c81780
		if (!userOrgId) {
			return [];
		}

		let projects: ProjectDocument[];

		if (args.clientId) {
			await validateClientAccess(ctx, args.clientId, userOrgId);
			projects = await ctx.db
				.query("projects")
				.withIndex("by_client", (q) => q.eq("clientId", args.clientId!))
				.collect();
		} else if (args.status) {
			projects = await ctx.db
				.query("projects")
				.withIndex("by_status", (q) =>
					q.eq("orgId", userOrgId).eq("status", args.status!)
				)
				.collect();
		} else {
			projects = await ctx.db
				.query("projects")
				.withIndex("by_org", (q) => q.eq("orgId", userOrgId))
				.collect();
		}

		return projects;
	},
});

/**
 * Get a specific project by ID
 */
export const get = query({
	args: { id: v.id("projects") },
	handler: async (ctx, args): Promise<ProjectDocument | null> => {
		const userOrgId = await getCurrentUserOrgId(ctx, { require: false });
		if (!userOrgId) {
			return null;
		}
		return await getProjectWithOrgValidation(ctx, args.id, userOrgId);
	},
});

/**
 * Create a new project
 */
export const create = mutation({
	args: {
		clientId: v.id("clients"),
		title: v.string(),
		description: v.optional(v.string()),
		instructions: v.optional(v.string()),
		projectNumber: v.optional(v.string()),
		status: v.union(
			v.literal("planned"),
			v.literal("in-progress"),
			v.literal("completed"),
			v.literal("cancelled")
		),
		projectType: v.union(v.literal("one-off"), v.literal("recurring")),
		startDate: v.optional(v.number()),
		endDate: v.optional(v.number()),
		dueDate: v.optional(v.number()),
		salespersonId: v.optional(v.id("users")),
		assignedUserIds: v.optional(v.array(v.id("users"))),
		invoiceReminderEnabled: v.optional(v.boolean()),
		scheduleForLater: v.optional(v.boolean()),
	},
	handler: async (ctx, args): Promise<ProjectId> => {
		// Validate title is not empty
		if (!args.title.trim()) {
			throw new Error("Project title is required");
		}

		// Validate dates if provided
		if (args.startDate && args.endDate && args.startDate > args.endDate) {
			throw new Error("Start date cannot be after end date");
		}

		if (args.startDate && args.dueDate && args.startDate > args.dueDate) {
			throw new Error("Start date cannot be after due date");
		}

		const projectId = await createProjectWithOrg(ctx, args);

		// Get the created project for activity logging
		const project = await ctx.db.get(projectId);
		if (project) {
			await ActivityHelpers.projectCreated(ctx, project as ProjectDocument);
		}

		return projectId;
	},
});

/**
 * Update a project
 */
export const update = mutation({
	args: {
		id: v.id("projects"),
		clientId: v.optional(v.id("clients")),
		title: v.optional(v.string()),
		description: v.optional(v.string()),
		instructions: v.optional(v.string()),
		projectNumber: v.optional(v.string()),
		status: v.optional(
			v.union(
				v.literal("planned"),
				v.literal("in-progress"),
				v.literal("completed"),
				v.literal("cancelled")
			)
		),
		projectType: v.optional(
			v.union(v.literal("one-off"), v.literal("recurring"))
		),
		startDate: v.optional(v.number()),
		endDate: v.optional(v.number()),
		dueDate: v.optional(v.number()),
		salespersonId: v.optional(v.id("users")),
		assignedUserIds: v.optional(v.array(v.id("users"))),
		invoiceReminderEnabled: v.optional(v.boolean()),
		scheduleForLater: v.optional(v.boolean()),
	},
	handler: async (ctx, args): Promise<ProjectId> => {
		const { id, ...updates } = args;

		// Validate title is not empty if being updated
		if (updates.title !== undefined && !updates.title.trim()) {
			throw new Error("Project title cannot be empty");
		}

		// Filter out undefined values
		const filteredUpdates = Object.fromEntries(
			Object.entries(updates).filter(([, value]) => value !== undefined)
		) as Partial<ProjectDocument>;

		if (Object.keys(filteredUpdates).length === 0) {
			throw new Error("No valid updates provided");
		}

		// Get current project for date validation
		const currentProject = await getProjectOrThrow(ctx, id);
		const startDate = filteredUpdates.startDate ?? currentProject.startDate;
		const endDate = filteredUpdates.endDate ?? currentProject.endDate;
		const dueDate = filteredUpdates.dueDate ?? currentProject.dueDate;

		// Validate dates
		if (startDate && endDate && startDate > endDate) {
			throw new Error("Start date cannot be after end date");
		}

		if (startDate && dueDate && startDate > dueDate) {
			throw new Error("Start date cannot be after due date");
		}

		// Check if status is being changed to completed
		const wasCompleted = currentProject.status === "completed";
		const isBeingCompleted =
			filteredUpdates.status === "completed" && !wasCompleted;

		await updateProjectWithValidation(ctx, id, filteredUpdates);

		// Get updated project for activity logging
		const project = await ctx.db.get(id);
		if (project) {
			if (isBeingCompleted) {
				await ActivityHelpers.projectCompleted(ctx, project as ProjectDocument);
			} else {
				await ActivityHelpers.projectUpdated(ctx, project as ProjectDocument);
			}
		}

		return id;
	},
});

/**
 * Delete a project with relationship validation
 */
export const remove = mutation({
	args: { id: v.id("projects") },
	handler: async (ctx, args): Promise<ProjectId> => {
		// First check if project has any related data
		const tasks = await ctx.db
			.query("tasks")
			.withIndex("by_project", (q) => q.eq("projectId", args.id))
			.collect();

		const quotes = await ctx.db
			.query("quotes")
			.withIndex("by_project", (q) => q.eq("projectId", args.id))
			.collect();

		const invoices = await ctx.db
			.query("invoices")
			.withIndex("by_project", (q) => q.eq("projectId", args.id))
			.collect();

		// Prevent deletion if project has related data
		if (tasks.length > 0 || quotes.length > 0 || invoices.length > 0) {
			throw new Error(
				"Cannot delete project with existing tasks, quotes, or invoices. " +
					"Please remove or transfer these items first."
			);
		}

		await getProjectOrThrow(ctx, args.id); // Validate access
		await ctx.db.delete(args.id);

		return args.id;
	},
});

/**
 * Search projects with filtering
 */
// TODO: Candidate for deletion if confirmed unused.
export const search = query({
	args: {
		query: v.string(),
		status: v.optional(
			v.union(
				v.literal("planned"),
				v.literal("in-progress"),
				v.literal("completed"),
				v.literal("cancelled")
			)
		),
		projectType: v.optional(
			v.union(v.literal("one-off"), v.literal("recurring"))
		),
		clientId: v.optional(v.id("clients")),
	},
	handler: async (ctx, args): Promise<ProjectDocument[]> => {
<<<<<<< HEAD
		const userOrgId = await getCurrentUserOrgId(ctx, { require: false });
=======
		const userOrgId = await getCurrentUserOrgIdOptional(ctx);
>>>>>>> 59c81780
		if (!userOrgId) {
			return [];
		}
		let projects = await ctx.db
			.query("projects")
			.withIndex("by_org", (q) => q.eq("orgId", userOrgId))
			.collect();

		// Filter by client if specified
		if (args.clientId) {
			await validateClientAccess(ctx, args.clientId, userOrgId);
			projects = projects.filter(
				(project: ProjectDocument) => project.clientId === args.clientId
			);
		}

		// Filter by status if specified
		if (args.status) {
			projects = projects.filter(
				(project: ProjectDocument) => project.status === args.status
			);
		}

		// Filter by project type if specified
		if (args.projectType) {
			projects = projects.filter(
				(project: ProjectDocument) => project.projectType === args.projectType
			);
		}

		// Search in title, description, instructions, and project number
		const searchQuery = args.query.toLowerCase();
		return projects.filter(
			(project: ProjectDocument) =>
				project.title.toLowerCase().includes(searchQuery) ||
				(project.description &&
					project.description.toLowerCase().includes(searchQuery)) ||
				(project.instructions &&
					project.instructions.toLowerCase().includes(searchQuery)) ||
				(project.projectNumber &&
					project.projectNumber.toLowerCase().includes(searchQuery))
		);
	},
});

/**
 * Get project statistics for dashboard
 */
export const getStats = query({
	args: {},
	handler: async (ctx): Promise<ProjectStats> => {
<<<<<<< HEAD
		const userOrgId = await getCurrentUserOrgId(ctx, { require: false });
		if (!userOrgId) {
			return createEmptyProjectStats();
=======
		const userOrgId = await getCurrentUserOrgIdOptional(ctx);
		if (!userOrgId) {
			return {
				total: 0,
				byStatus: {
					planned: 0,
					"in-progress": 0,
					completed: 0,
					cancelled: 0,
				},
				byType: {
					"one-off": 0,
					recurring: 0,
				},
				upcomingDeadlines: 0,
				overdue: 0,
			};
>>>>>>> 59c81780
		}
		const projects = await ctx.db
			.query("projects")
			.withIndex("by_org", (q) => q.eq("orgId", userOrgId))
			.collect();

		const stats: ProjectStats = {
			total: projects.length,
			byStatus: {
				planned: 0,
				"in-progress": 0,
				completed: 0,
				cancelled: 0,
			},
			byType: {
				"one-off": 0,
				recurring: 0,
			},
			upcomingDeadlines: 0,
			overdue: 0,
		};

		const now = Date.now();
		const nextWeek = DateUtils.addDays(now, 7);

		projects.forEach((project: ProjectDocument) => {
			// Count by status
			stats.byStatus[project.status]++;

			// Count by type
			stats.byType[project.projectType]++;

			// Count upcoming deadlines (next 7 days)
			if (
				project.dueDate &&
				project.dueDate <= nextWeek &&
				project.dueDate > now
			) {
				stats.upcomingDeadlines++;
			}

			// Count overdue projects
			if (
				project.dueDate &&
				project.dueDate < now &&
				project.status !== "completed"
			) {
				stats.overdue++;
			}
		});

		return stats;
	},
});

/**
 * Get projects assigned to a specific user
 */
// TODO: Candidate for deletion if confirmed unused.
export const getByAssignee = query({
	args: { userId: v.id("users") },
	handler: async (ctx, args): Promise<ProjectDocument[]> => {
<<<<<<< HEAD
		const userOrgId = await getCurrentUserOrgId(ctx, { require: false });
=======
		const userOrgId = await getCurrentUserOrgIdOptional(ctx);
>>>>>>> 59c81780
		if (!userOrgId) {
			return [];
		}

		// Validate user belongs to organization
		await validateUserAccess(ctx, [args.userId], userOrgId);

		const projects = await ctx.db
			.query("projects")
			.withIndex("by_org", (q) => q.eq("orgId", userOrgId))
			.collect();

		// Filter projects where user is assigned or is the salesperson
		return projects.filter(
			(project: ProjectDocument) =>
				project.salespersonId === args.userId ||
				(project.assignedUserIds &&
					project.assignedUserIds.includes(args.userId))
		);
	},
});

/**
 * Get projects with upcoming deadlines
 */
// TODO: Candidate for deletion if confirmed unused.
export const getUpcomingDeadlines = query({
	args: { days: v.optional(v.number()) },
	handler: async (ctx, args): Promise<ProjectDocument[]> => {
<<<<<<< HEAD
		const userOrgId = await getCurrentUserOrgId(ctx, { require: false });
=======
		const userOrgId = await getCurrentUserOrgIdOptional(ctx);
>>>>>>> 59c81780
		if (!userOrgId) {
			return [];
		}
		const daysAhead = args.days || 7;

		const projects = await ctx.db
			.query("projects")
			.withIndex("by_org", (q) => q.eq("orgId", userOrgId))
			.collect();

		const now = Date.now();
		const deadline = DateUtils.addDays(now, daysAhead);

		return projects.filter(
			(project: ProjectDocument) =>
				project.dueDate &&
				project.dueDate <= deadline &&
				project.dueDate > now &&
				project.status !== "completed" &&
				project.status !== "cancelled"
		);
	},
});

/**
 * Get overdue projects
 */
// TODO: Candidate for deletion if confirmed unused.
export const getOverdue = query({
	args: {},
	handler: async (ctx): Promise<ProjectDocument[]> => {
<<<<<<< HEAD
		const userOrgId = await getCurrentUserOrgId(ctx, { require: false });
=======
		const userOrgId = await getCurrentUserOrgIdOptional(ctx);
>>>>>>> 59c81780
		if (!userOrgId) {
			return [];
		}

		const projects = await ctx.db
			.query("projects")
			.withIndex("by_org", (q) => q.eq("orgId", userOrgId))
			.collect();

		const now = Date.now();

		return projects.filter(
			(project: ProjectDocument) =>
				project.dueDate &&
				project.dueDate < now &&
				project.status !== "completed" &&
				project.status !== "cancelled"
		);
	},
});<|MERGE_RESOLUTION|>--- conflicted
+++ resolved
@@ -21,15 +21,8 @@
 	id: Id<"projects">,
 	existingOrgId?: Id<"organizations">
 ): Promise<Doc<"projects"> | null> {
-<<<<<<< HEAD
 	const userOrgId =
 		existingOrgId ?? (await getCurrentUserOrgId(ctx));
-=======
-	const userOrgId = await getCurrentUserOrgIdOptional(ctx);
-	if (!userOrgId) {
-		return null;
-	}
->>>>>>> 59c81780
 	const project = await ctx.db.get(id);
 
 	if (!project) {
@@ -65,15 +58,8 @@
 	clientId: Id<"clients">,
 	existingOrgId?: Id<"organizations">
 ): Promise<void> {
-<<<<<<< HEAD
 	const userOrgId =
 	existingOrgId ?? (await getCurrentUserOrgId(ctx));
-=======
-	const userOrgId = await getCurrentUserOrgIdOptional(ctx);
-	if (!userOrgId) {
-		throw new Error("User is not associated with an organization");
-	}
->>>>>>> 59c81780
 	const client = await ctx.db.get(clientId);
 
 	if (!client) {
@@ -93,15 +79,8 @@
 	userIds: Id<"users">[],
 	existingOrgId?: Id<"organizations">
 ): Promise<void> {
-<<<<<<< HEAD
 	const userOrgId =
 	existingOrgId ?? (await getCurrentUserOrgId(ctx));
-=======
-	const userOrgId = await getCurrentUserOrgIdOptional(ctx);
-	if (!userOrgId) {
-		throw new Error("User is not associated with an organization");
-	}
->>>>>>> 59c81780
 
 	for (const userId of userIds) {
 		const user = await ctx.db.get(userId);
@@ -227,11 +206,7 @@
 		clientId: v.optional(v.id("clients")),
 	},
 	handler: async (ctx, args): Promise<ProjectDocument[]> => {
-<<<<<<< HEAD
 		const userOrgId = await getCurrentUserOrgId(ctx, { require: false });
-=======
-		const userOrgId = await getCurrentUserOrgIdOptional(ctx);
->>>>>>> 59c81780
 		if (!userOrgId) {
 			return [];
 		}
@@ -469,11 +444,7 @@
 		clientId: v.optional(v.id("clients")),
 	},
 	handler: async (ctx, args): Promise<ProjectDocument[]> => {
-<<<<<<< HEAD
 		const userOrgId = await getCurrentUserOrgId(ctx, { require: false });
-=======
-		const userOrgId = await getCurrentUserOrgIdOptional(ctx);
->>>>>>> 59c81780
 		if (!userOrgId) {
 			return [];
 		}
@@ -525,29 +496,9 @@
 export const getStats = query({
 	args: {},
 	handler: async (ctx): Promise<ProjectStats> => {
-<<<<<<< HEAD
 		const userOrgId = await getCurrentUserOrgId(ctx, { require: false });
 		if (!userOrgId) {
 			return createEmptyProjectStats();
-=======
-		const userOrgId = await getCurrentUserOrgIdOptional(ctx);
-		if (!userOrgId) {
-			return {
-				total: 0,
-				byStatus: {
-					planned: 0,
-					"in-progress": 0,
-					completed: 0,
-					cancelled: 0,
-				},
-				byType: {
-					"one-off": 0,
-					recurring: 0,
-				},
-				upcomingDeadlines: 0,
-				overdue: 0,
-			};
->>>>>>> 59c81780
 		}
 		const projects = await ctx.db
 			.query("projects")
@@ -610,11 +561,7 @@
 export const getByAssignee = query({
 	args: { userId: v.id("users") },
 	handler: async (ctx, args): Promise<ProjectDocument[]> => {
-<<<<<<< HEAD
 		const userOrgId = await getCurrentUserOrgId(ctx, { require: false });
-=======
-		const userOrgId = await getCurrentUserOrgIdOptional(ctx);
->>>>>>> 59c81780
 		if (!userOrgId) {
 			return [];
 		}
@@ -644,11 +591,7 @@
 export const getUpcomingDeadlines = query({
 	args: { days: v.optional(v.number()) },
 	handler: async (ctx, args): Promise<ProjectDocument[]> => {
-<<<<<<< HEAD
 		const userOrgId = await getCurrentUserOrgId(ctx, { require: false });
-=======
-		const userOrgId = await getCurrentUserOrgIdOptional(ctx);
->>>>>>> 59c81780
 		if (!userOrgId) {
 			return [];
 		}
@@ -680,11 +623,7 @@
 export const getOverdue = query({
 	args: {},
 	handler: async (ctx): Promise<ProjectDocument[]> => {
-<<<<<<< HEAD
 		const userOrgId = await getCurrentUserOrgId(ctx, { require: false });
-=======
-		const userOrgId = await getCurrentUserOrgIdOptional(ctx);
->>>>>>> 59c81780
 		if (!userOrgId) {
 			return [];
 		}
