import { query } from "./_generated/server";
import { getCurrentUserOrgIdOptional } from "./lib/auth";
import { DateUtils } from "./lib/shared";

/**
 * Home dashboard statistics queries
 * Provides real-time metrics for the business overview section
 */

// Interface for home statistics
export interface HomeStats {
	totalClients: {
		current: number;
		previous: number;
		change: number;
		changeType: "increase" | "decrease" | "neutral";
	};
	completedProjects: {
		current: number;
		previous: number;
		change: number;
		changeType: "increase" | "decrease" | "neutral";
		totalValue: number;
	};
	approvedQuotes: {
		current: number;
		previous: number;
		change: number;
		changeType: "increase" | "decrease" | "neutral";
		totalValue: number;
	};
	invoicesSent: {
		current: number;
		previous: number;
		change: number;
		changeType: "increase" | "decrease" | "neutral";
		totalValue: number;
		outstanding: number;
	};
	revenueGoal: {
		percentage: number;
		current: number;
		target: number;
		previousPercentage: number;
		changePercentage: number;
	};
	pendingTasks: {
		total: number;
		dueThisWeek: number;
	};
}

/**
 * Get comprehensive home dashboard statistics
 */
export const getHomeStats = query({
	args: {},
	handler: async (ctx): Promise<HomeStats> => {
<<<<<<< HEAD
		const emptyStats: HomeStats = {
			totalClients: {
				current: 0,
				previous: 0,
				change: 0,
				changeType: "neutral",
			},
			completedProjects: {
				current: 0,
				previous: 0,
				change: 0,
				changeType: "neutral",
				totalValue: 0,
			},
			approvedQuotes: {
				current: 0,
				previous: 0,
				change: 0,
				changeType: "neutral",
				totalValue: 0,
			},
			invoicesSent: {
				current: 0,
				previous: 0,
				change: 0,
				changeType: "neutral",
				totalValue: 0,
				outstanding: 0,
			},
			revenueGoal: {
				percentage: 0,
				current: 0,
				target: 0,
				previousPercentage: 0,
				changePercentage: 0,
			},
			pendingTasks: {
				total: 0,
				dueThisWeek: 0,
			},
		};

		const userOrgId = await getCurrentUserOrgId(ctx, { require: false });
		if (!userOrgId) {
			return emptyStats;
=======
		const userOrgId = await getCurrentUserOrgIdOptional(ctx);

		// Return empty stats for users without organizations
		if (!userOrgId) {
			return {
				totalClients: {
					current: 0,
					previous: 0,
					change: 0,
					changeType: "neutral" as const,
				},
				completedProjects: {
					current: 0,
					previous: 0,
					change: 0,
					changeType: "neutral" as const,
					totalValue: 0,
				},
				approvedQuotes: {
					current: 0,
					previous: 0,
					change: 0,
					changeType: "neutral" as const,
					totalValue: 0,
				},
				invoicesSent: {
					current: 0,
					previous: 0,
					change: 0,
					changeType: "neutral" as const,
					totalValue: 0,
					outstanding: 0,
				},
				revenueGoal: {
					percentage: 0,
					current: 0,
					target: 0,
					previousPercentage: 0,
					changePercentage: 0,
				},
				pendingTasks: {
					total: 0,
					dueThisWeek: 0,
				},
			};
>>>>>>> 59c81780
		}
		const now = Date.now();
		const startOfThisMonth = new Date(new Date(now).setDate(1));
		startOfThisMonth.setHours(0, 0, 0, 0);
		const startOfLastMonth = new Date(startOfThisMonth);
		startOfLastMonth.setMonth(startOfLastMonth.getMonth() - 1);
		const endOfLastMonth = new Date(startOfThisMonth.getTime() - 1);

		const thisMonthStart = startOfThisMonth.getTime();
		const lastMonthStart = startOfLastMonth.getTime();
		const lastMonthEnd = endOfLastMonth.getTime();

		// Get organization to fetch revenue target
		const organization = await ctx.db.get(userOrgId);

		// Parallel queries for better performance
		const [allClients, allProjects, allQuotes, allInvoices, allTasks] =
			await Promise.all([
				// Get all clients
				ctx.db
					.query("clients")
					.withIndex("by_org", (q) => q.eq("orgId", userOrgId))
					.collect(),

				// Get all projects
				ctx.db
					.query("projects")
					.withIndex("by_org", (q) => q.eq("orgId", userOrgId))
					.collect(),

				// Get all quotes
				ctx.db
					.query("quotes")
					.withIndex("by_org", (q) => q.eq("orgId", userOrgId))
					.collect(),

				// Get all invoices
				ctx.db
					.query("invoices")
					.withIndex("by_org", (q) => q.eq("orgId", userOrgId))
					.collect(),

				// Get all tasks
				ctx.db
					.query("tasks")
					.withIndex("by_org", (q) => q.eq("orgId", userOrgId))
					.collect(),
			]);

		// Calculate client statistics
		const clientsThisMonth = allClients.filter(
			(client) => client._creationTime >= thisMonthStart
		).length;
		const clientsLastMonth = allClients.filter(
			(client) =>
				client._creationTime >= lastMonthStart &&
				client._creationTime <= lastMonthEnd
		).length;
		const clientsChange = clientsThisMonth - clientsLastMonth;

		// Calculate completed projects statistics
		const completedProjectsThisMonth = allProjects.filter(
			(project) =>
				project.status === "completed" &&
				project._creationTime >= thisMonthStart
		);
		const completedProjectsLastMonth = allProjects.filter(
			(project) =>
				project.status === "completed" &&
				project._creationTime >= lastMonthStart &&
				project._creationTime <= lastMonthEnd
		);
		const projectsChange =
			completedProjectsThisMonth.length - completedProjectsLastMonth.length;

		// For project value, we'll use a base calculation since we don't have actual project values in schema
		// This could be enhanced by linking to invoices or quotes
		const projectsValue = completedProjectsThisMonth.length * 5000; // Placeholder calculation

		// Calculate approved quotes statistics
		const approvedQuotesThisMonth = allQuotes.filter(
			(quote) =>
				quote.status === "approved" &&
				(quote.approvedAt ? quote.approvedAt >= thisMonthStart : false)
		);
		const approvedQuotesLastMonth = allQuotes.filter(
			(quote) =>
				quote.status === "approved" &&
				quote.approvedAt &&
				quote.approvedAt >= lastMonthStart &&
				quote.approvedAt <= lastMonthEnd
		);
		const quotesChange =
			approvedQuotesThisMonth.length - approvedQuotesLastMonth.length;
		const quotesTotalValue = approvedQuotesThisMonth.reduce(
			(sum, quote) => sum + quote.total,
			0
		);

		// Calculate invoice statistics
		const invoicesThisMonth = allInvoices.filter(
			(invoice) => invoice.issuedDate >= thisMonthStart
		);
		const invoicesLastMonth = allInvoices.filter(
			(invoice) =>
				invoice.issuedDate >= lastMonthStart &&
				invoice.issuedDate <= lastMonthEnd
		);
		const invoicesChange = invoicesThisMonth.length - invoicesLastMonth.length;
		const invoicesTotalValue = invoicesThisMonth.reduce(
			(sum, invoice) => sum + invoice.total,
			0
		);
		const outstandingInvoices = allInvoices
			.filter(
				(invoice) => invoice.status === "sent" || invoice.status === "overdue"
			)
			.reduce((sum, invoice) => sum + invoice.total, 0);

		// Calculate revenue goal progress
		const monthlyTarget = organization?.monthlyRevenueTarget || 50000; // Default target
		const currentRevenue = invoicesThisMonth
			.filter((invoice) => invoice.status === "paid")
			.reduce((sum, invoice) => sum + invoice.total, 0);
		const currentPercentage = Math.round(
			(currentRevenue / monthlyTarget) * 100
		);

		const lastMonthRevenue = invoicesLastMonth
			.filter((invoice) => invoice.status === "paid")
			.reduce((sum, invoice) => sum + invoice.total, 0);
		const lastMonthPercentage = Math.round(
			(lastMonthRevenue / monthlyTarget) * 100
		);
		const revenuePercentageChange = currentPercentage - lastMonthPercentage;

		// Calculate pending tasks
		const today = DateUtils.startOfDay(now);
		const nextWeek = DateUtils.addDays(today, 7);
		const pendingTasks = allTasks.filter(
			(task) => task.status === "pending" || task.status === "in-progress"
		);
		const tasksThisWeek = pendingTasks.filter(
			(task) => task.date >= today && task.date < nextWeek
		).length;

		// Helper function to determine change type
		const getChangeType = (
			change: number
		): "increase" | "decrease" | "neutral" => {
			if (change > 0) return "increase";
			if (change < 0) return "decrease";
			return "neutral";
		};

		return {
			totalClients: {
				current: allClients.length,
				previous: allClients.length - clientsThisMonth + clientsLastMonth,
				change: Math.abs(clientsChange),
				changeType: getChangeType(clientsChange),
			},
			completedProjects: {
				current: completedProjectsThisMonth.length,
				previous: completedProjectsLastMonth.length,
				change: Math.abs(projectsChange),
				changeType: getChangeType(projectsChange),
				totalValue: projectsValue,
			},
			approvedQuotes: {
				current: approvedQuotesThisMonth.length,
				previous: approvedQuotesLastMonth.length,
				change: Math.abs(quotesChange),
				changeType: getChangeType(quotesChange),
				totalValue: quotesTotalValue,
			},
			invoicesSent: {
				current: invoicesThisMonth.length,
				previous: invoicesLastMonth.length,
				change: Math.abs(invoicesChange),
				changeType: getChangeType(invoicesChange),
				totalValue: invoicesTotalValue,
				outstanding: outstandingInvoices,
			},
			revenueGoal: {
				percentage: currentPercentage,
				current: currentRevenue,
				target: monthlyTarget,
				previousPercentage: lastMonthPercentage,
				changePercentage: Math.abs(revenuePercentageChange),
			},
			pendingTasks: {
				total: pendingTasks.length,
				dueThisWeek: tasksThisWeek,
			},
		};
	},
});

/**
 * Get simple task count for pending tasks widget
 */
// TODO: Candidate for deletion if confirmed unused.
export const getPendingTasksCount = query({
	args: {},
	handler: async (ctx): Promise<{ count: number; dueThisWeek: number }> => {
<<<<<<< HEAD
		const userOrgId = await getCurrentUserOrgId(ctx, { require: false });
=======
		const userOrgId = await getCurrentUserOrgIdOptional(ctx);
>>>>>>> 59c81780
		if (!userOrgId) {
			return { count: 0, dueThisWeek: 0 };
		}
		const today = DateUtils.startOfDay(Date.now());
		const nextWeek = DateUtils.addDays(today, 7);

		const pendingTasks = await ctx.db
			.query("tasks")
			.withIndex("by_org", (q) => q.eq("orgId", userOrgId))
			.filter((q) =>
				q.or(
					q.eq(q.field("status"), "pending"),
					q.eq(q.field("status"), "in-progress")
				)
			)
			.collect();

		const dueThisWeek = pendingTasks.filter(
			(task) => task.date >= today && task.date < nextWeek
		).length;

		return {
			count: pendingTasks.length,
			dueThisWeek,
		};
	},
});

/**
 * Get clients count with month-over-month comparison
 */
// TODO: Candidate for deletion if confirmed unused.
export const getClientsStats = query({
	args: {},
	handler: async (
		ctx
	): Promise<{
		total: number;
		thisMonth: number;
		lastMonth: number;
		change: number;
		changeType: "increase" | "decrease" | "neutral";
	}> => {
<<<<<<< HEAD
		const userOrgId = await getCurrentUserOrgId(ctx, { require: false });
=======
		const userOrgId = await getCurrentUserOrgIdOptional(ctx);
>>>>>>> 59c81780
		if (!userOrgId) {
			return {
				total: 0,
				thisMonth: 0,
				lastMonth: 0,
				change: 0,
<<<<<<< HEAD
				changeType: "neutral",
=======
				changeType: "neutral" as const,
>>>>>>> 59c81780
			};
		}
		const now = Date.now();
		const startOfThisMonth = new Date(new Date(now).setDate(1)).getTime();
		const startOfLastMonth = new Date(
			new Date(startOfThisMonth).setMonth(
				new Date(startOfThisMonth).getMonth() - 1
			)
		).getTime();
		const endOfLastMonth = startOfThisMonth - 1;

		const allClients = await ctx.db
			.query("clients")
			.withIndex("by_org", (q) => q.eq("orgId", userOrgId))
			.collect();

		const thisMonth = allClients.filter(
			(client) => client._creationTime >= startOfThisMonth
		).length;

		const lastMonth = allClients.filter(
			(client) =>
				client._creationTime >= startOfLastMonth &&
				client._creationTime <= endOfLastMonth
		).length;

		const change = thisMonth - lastMonth;
		const changeType =
			change > 0 ? "increase" : change < 0 ? "decrease" : "neutral";

		return {
			total: allClients.length,
			thisMonth,
			lastMonth,
			change: Math.abs(change),
			changeType,
		};
	},
});

/**
 * Get revenue goal progress
 */
export const getRevenueGoalProgress = query({
	args: {},
	handler: async (
		ctx
	): Promise<{
		percentage: number;
		current: number;
		target: number;
		isOnTrack: boolean;
	}> => {
<<<<<<< HEAD
		const userOrgId = await getCurrentUserOrgId(ctx, { require: false });
		if (!userOrgId) {
			return {
				percentage: 0,
				current: 0,
				target: 0,
				isOnTrack: false,
			};
=======
		const userOrgId = await getCurrentUserOrgIdOptional(ctx);
		if (!userOrgId) {
			return { percentage: 0, current: 0, target: 0, isOnTrack: false };
>>>>>>> 59c81780
		}

		// Get organization to fetch revenue target
		const organization = await ctx.db.get(userOrgId);

		const monthlyTarget = organization?.monthlyRevenueTarget || 50000;

		// Get this month's paid invoices
		const startOfThisMonth = new Date(new Date().setDate(1)).getTime();
		const paidInvoices = await ctx.db
			.query("invoices")
			.withIndex("by_org", (q) => q.eq("orgId", userOrgId))
			.filter((q) =>
				q.and(
					q.eq(q.field("status"), "paid"),
					q.gte(q.field("issuedDate"), startOfThisMonth)
				)
			)
			.collect();

		const currentRevenue = paidInvoices.reduce(
			(sum, invoice) => sum + invoice.total,
			0
		);
		const percentage = Math.round((currentRevenue / monthlyTarget) * 100);

		// Consider "on track" if we're at least at the expected percentage for this point in the month
		const daysInMonth = new Date(
			new Date().getFullYear(),
			new Date().getMonth() + 1,
			0
		).getDate();
		const dayOfMonth = new Date().getDate();
		const expectedPercentage = Math.round((dayOfMonth / daysInMonth) * 100);

		return {
			percentage,
			current: currentRevenue,
			target: monthlyTarget,
			isOnTrack: percentage >= expectedPercentage,
		};
	},
});

/**
 * Get clients created this month for daily chart visualization
 */
export const getClientsCreatedThisMonth = query({
	args: {},
	handler: async (
		ctx
	): Promise<
		Array<{
			date: string; // YYYY-MM-DD format
			count: number;
			_creationTime: number;
		}>
	> => {
<<<<<<< HEAD
		const userOrgId = await getCurrentUserOrgId(ctx, { require: false });
=======
		const userOrgId = await getCurrentUserOrgIdOptional(ctx);
>>>>>>> 59c81780
		if (!userOrgId) {
			return [];
		}

		// Calculate start of current month
		const now = new Date();
		const startOfThisMonth = new Date(now.getFullYear(), now.getMonth(), 1);
		startOfThisMonth.setHours(0, 0, 0, 0);
		const startOfThisMonthTimestamp = startOfThisMonth.getTime();

		// Get all clients created this month
		const clientsThisMonth = await ctx.db
			.query("clients")
			.withIndex("by_org", (q) => q.eq("orgId", userOrgId))
			.filter((q) => q.gte(q.field("_creationTime"), startOfThisMonthTimestamp))
			.collect();

		// Return the raw data with creation timestamps
		// Frontend will handle grouping by day
		return clientsThisMonth.map((client) => ({
			date: new Date(client._creationTime).toISOString().split("T")[0], // YYYY-MM-DD
			count: 1, // Each client counts as 1
			_creationTime: client._creationTime,
		}));
	},
});

/**
 * Get projects completed this month for daily chart visualization
 */
export const getProjectsCompletedThisMonth = query({
	args: {},
	handler: async (
		ctx
	): Promise<
		Array<{
			date: string; // YYYY-MM-DD format
			count: number;
			_creationTime: number;
		}>
	> => {
<<<<<<< HEAD
		const userOrgId = await getCurrentUserOrgId(ctx, { require: false });
=======
		const userOrgId = await getCurrentUserOrgIdOptional(ctx);
>>>>>>> 59c81780
		if (!userOrgId) {
			return [];
		}

		// Calculate start of current month
		const now = new Date();
		const startOfThisMonth = new Date(now.getFullYear(), now.getMonth(), 1);
		startOfThisMonth.setHours(0, 0, 0, 0);
		const startOfThisMonthTimestamp = startOfThisMonth.getTime();

		// Get all projects completed this month
		const projectsThisMonth = await ctx.db
			.query("projects")
			.withIndex("by_org", (q) => q.eq("orgId", userOrgId))
			.filter((q) =>
				q.and(
					q.eq(q.field("status"), "completed"),
					q.gte(q.field("_creationTime"), startOfThisMonthTimestamp)
				)
			)
			.collect();

		return projectsThisMonth.map((project) => ({
			date: new Date(project._creationTime).toISOString().split("T")[0],
			count: 1,
			_creationTime: project._creationTime,
		}));
	},
});

/**
 * Get quotes approved this month for daily chart visualization
 */
export const getQuotesApprovedThisMonth = query({
	args: {},
	handler: async (
		ctx
	): Promise<
		Array<{
			date: string; // YYYY-MM-DD format
			count: number;
			_creationTime: number;
		}>
	> => {
<<<<<<< HEAD
		const userOrgId = await getCurrentUserOrgId(ctx, { require: false });
=======
		const userOrgId = await getCurrentUserOrgIdOptional(ctx);
>>>>>>> 59c81780
		if (!userOrgId) {
			return [];
		}

		// Calculate start of current month
		const now = new Date();
		const startOfThisMonth = new Date(now.getFullYear(), now.getMonth(), 1);
		startOfThisMonth.setHours(0, 0, 0, 0);
		const startOfThisMonthTimestamp = startOfThisMonth.getTime();

		// Get all quotes approved this month
		const quotesThisMonth = await ctx.db
			.query("quotes")
			.withIndex("by_org", (q) => q.eq("orgId", userOrgId))
			.filter((q) =>
				q.and(
					q.eq(q.field("status"), "approved"),
					q.gte(q.field("approvedAt"), startOfThisMonthTimestamp)
				)
			)
			.collect();

		return quotesThisMonth.map((quote) => ({
			date: new Date(quote.approvedAt!).toISOString().split("T")[0],
			count: 1,
			_creationTime: quote.approvedAt!,
		}));
	},
});

/**
 * Get invoices sent this month for daily chart visualization
 */
export const getInvoicesSentThisMonth = query({
	args: {},
	handler: async (
		ctx
	): Promise<
		Array<{
			date: string; // YYYY-MM-DD format
			count: number;
			_creationTime: number;
		}>
	> => {
<<<<<<< HEAD
		const userOrgId = await getCurrentUserOrgId(ctx, { require: false });
=======
		const userOrgId = await getCurrentUserOrgIdOptional(ctx);
>>>>>>> 59c81780
		if (!userOrgId) {
			return [];
		}

		// Calculate start of current month
		const now = new Date();
		const startOfThisMonth = new Date(now.getFullYear(), now.getMonth(), 1);
		startOfThisMonth.setHours(0, 0, 0, 0);
		const startOfThisMonthTimestamp = startOfThisMonth.getTime();

		// Get all invoices sent this month
		const invoicesThisMonth = await ctx.db
			.query("invoices")
			.withIndex("by_org", (q) => q.eq("orgId", userOrgId))
			.filter((q) => q.gte(q.field("issuedDate"), startOfThisMonthTimestamp))
			.collect();

		return invoicesThisMonth.map((invoice) => ({
			date: new Date(invoice.issuedDate).toISOString().split("T")[0],
			count: 1,
			_creationTime: invoice.issuedDate,
		}));
	},
});

/**
 * Get revenue received this month for daily chart visualization
 */
export const getRevenueThisMonth = query({
	args: {},
	handler: async (
		ctx
	): Promise<
		Array<{
			date: string; // YYYY-MM-DD format
			count: number;
			_creationTime: number;
		}>
	> => {
<<<<<<< HEAD
		const userOrgId = await getCurrentUserOrgId(ctx, { require: false });
=======
		const userOrgId = await getCurrentUserOrgIdOptional(ctx);
>>>>>>> 59c81780
		if (!userOrgId) {
			return [];
		}

		// Calculate start of current month
		const now = new Date();
		const startOfThisMonth = new Date(now.getFullYear(), now.getMonth(), 1);
		startOfThisMonth.setHours(0, 0, 0, 0);
		const startOfThisMonthTimestamp = startOfThisMonth.getTime();

		// Get all paid invoices this month
		const paidInvoicesThisMonth = await ctx.db
			.query("invoices")
			.withIndex("by_org", (q) => q.eq("orgId", userOrgId))
			.filter((q) =>
				q.and(
					q.eq(q.field("status"), "paid"),
					q.gte(q.field("paidAt"), startOfThisMonthTimestamp)
				)
			)
			.collect();

		return paidInvoicesThisMonth.map((invoice) => ({
			date: new Date(invoice.paidAt!).toISOString().split("T")[0],
			count: invoice.total, // Use the invoice total as the count for revenue
			_creationTime: invoice.paidAt!,
		}));
	},
});

/**
 * Get tasks created this month for daily chart visualization
 */
export const getTasksCreatedThisMonth = query({
	args: {},
	handler: async (
		ctx
	): Promise<
		Array<{
			date: string; // YYYY-MM-DD format
			count: number;
			_creationTime: number;
		}>
	> => {
<<<<<<< HEAD
		const userOrgId = await getCurrentUserOrgId(ctx, { require: false });
=======
		const userOrgId = await getCurrentUserOrgIdOptional(ctx);
>>>>>>> 59c81780
		if (!userOrgId) {
			return [];
		}

		// Calculate start of current month
		const now = new Date();
		const startOfThisMonth = new Date(now.getFullYear(), now.getMonth(), 1);
		startOfThisMonth.setHours(0, 0, 0, 0);
		const startOfThisMonthTimestamp = startOfThisMonth.getTime();

		// Get all tasks created this month
		const tasksThisMonth = await ctx.db
			.query("tasks")
			.withIndex("by_org", (q) => q.eq("orgId", userOrgId))
			.filter((q) => q.gte(q.field("_creationTime"), startOfThisMonthTimestamp))
			.collect();

		return tasksThisMonth.map((task) => ({
			date: new Date(task._creationTime).toISOString().split("T")[0],
			count: 1,
			_creationTime: task._creationTime,
		}));
	},
});<|MERGE_RESOLUTION|>--- conflicted
+++ resolved
@@ -56,7 +56,6 @@
 export const getHomeStats = query({
 	args: {},
 	handler: async (ctx): Promise<HomeStats> => {
-<<<<<<< HEAD
 		const emptyStats: HomeStats = {
 			totalClients: {
 				current: 0,
@@ -102,53 +101,6 @@
 		const userOrgId = await getCurrentUserOrgId(ctx, { require: false });
 		if (!userOrgId) {
 			return emptyStats;
-=======
-		const userOrgId = await getCurrentUserOrgIdOptional(ctx);
-
-		// Return empty stats for users without organizations
-		if (!userOrgId) {
-			return {
-				totalClients: {
-					current: 0,
-					previous: 0,
-					change: 0,
-					changeType: "neutral" as const,
-				},
-				completedProjects: {
-					current: 0,
-					previous: 0,
-					change: 0,
-					changeType: "neutral" as const,
-					totalValue: 0,
-				},
-				approvedQuotes: {
-					current: 0,
-					previous: 0,
-					change: 0,
-					changeType: "neutral" as const,
-					totalValue: 0,
-				},
-				invoicesSent: {
-					current: 0,
-					previous: 0,
-					change: 0,
-					changeType: "neutral" as const,
-					totalValue: 0,
-					outstanding: 0,
-				},
-				revenueGoal: {
-					percentage: 0,
-					current: 0,
-					target: 0,
-					previousPercentage: 0,
-					changePercentage: 0,
-				},
-				pendingTasks: {
-					total: 0,
-					dueThisWeek: 0,
-				},
-			};
->>>>>>> 59c81780
 		}
 		const now = Date.now();
 		const startOfThisMonth = new Date(new Date(now).setDate(1));
@@ -355,11 +307,7 @@
 export const getPendingTasksCount = query({
 	args: {},
 	handler: async (ctx): Promise<{ count: number; dueThisWeek: number }> => {
-<<<<<<< HEAD
-		const userOrgId = await getCurrentUserOrgId(ctx, { require: false });
-=======
-		const userOrgId = await getCurrentUserOrgIdOptional(ctx);
->>>>>>> 59c81780
+		const userOrgId = await getCurrentUserOrgId(ctx, { require: false });
 		if (!userOrgId) {
 			return { count: 0, dueThisWeek: 0 };
 		}
@@ -403,22 +351,14 @@
 		change: number;
 		changeType: "increase" | "decrease" | "neutral";
 	}> => {
-<<<<<<< HEAD
-		const userOrgId = await getCurrentUserOrgId(ctx, { require: false });
-=======
-		const userOrgId = await getCurrentUserOrgIdOptional(ctx);
->>>>>>> 59c81780
+		const userOrgId = await getCurrentUserOrgId(ctx, { require: false });
 		if (!userOrgId) {
 			return {
 				total: 0,
 				thisMonth: 0,
 				lastMonth: 0,
 				change: 0,
-<<<<<<< HEAD
 				changeType: "neutral",
-=======
-				changeType: "neutral" as const,
->>>>>>> 59c81780
 			};
 		}
 		const now = Date.now();
@@ -472,7 +412,6 @@
 		target: number;
 		isOnTrack: boolean;
 	}> => {
-<<<<<<< HEAD
 		const userOrgId = await getCurrentUserOrgId(ctx, { require: false });
 		if (!userOrgId) {
 			return {
@@ -481,11 +420,6 @@
 				target: 0,
 				isOnTrack: false,
 			};
-=======
-		const userOrgId = await getCurrentUserOrgIdOptional(ctx);
-		if (!userOrgId) {
-			return { percentage: 0, current: 0, target: 0, isOnTrack: false };
->>>>>>> 59c81780
 		}
 
 		// Get organization to fetch revenue target
@@ -544,11 +478,7 @@
 			_creationTime: number;
 		}>
 	> => {
-<<<<<<< HEAD
-		const userOrgId = await getCurrentUserOrgId(ctx, { require: false });
-=======
-		const userOrgId = await getCurrentUserOrgIdOptional(ctx);
->>>>>>> 59c81780
+		const userOrgId = await getCurrentUserOrgId(ctx, { require: false });
 		if (!userOrgId) {
 			return [];
 		}
@@ -590,11 +520,7 @@
 			_creationTime: number;
 		}>
 	> => {
-<<<<<<< HEAD
-		const userOrgId = await getCurrentUserOrgId(ctx, { require: false });
-=======
-		const userOrgId = await getCurrentUserOrgIdOptional(ctx);
->>>>>>> 59c81780
+		const userOrgId = await getCurrentUserOrgId(ctx, { require: false });
 		if (!userOrgId) {
 			return [];
 		}
@@ -639,11 +565,7 @@
 			_creationTime: number;
 		}>
 	> => {
-<<<<<<< HEAD
-		const userOrgId = await getCurrentUserOrgId(ctx, { require: false });
-=======
-		const userOrgId = await getCurrentUserOrgIdOptional(ctx);
->>>>>>> 59c81780
+		const userOrgId = await getCurrentUserOrgId(ctx, { require: false });
 		if (!userOrgId) {
 			return [];
 		}
@@ -688,11 +610,7 @@
 			_creationTime: number;
 		}>
 	> => {
-<<<<<<< HEAD
-		const userOrgId = await getCurrentUserOrgId(ctx, { require: false });
-=======
-		const userOrgId = await getCurrentUserOrgIdOptional(ctx);
->>>>>>> 59c81780
+		const userOrgId = await getCurrentUserOrgId(ctx, { require: false });
 		if (!userOrgId) {
 			return [];
 		}
@@ -732,11 +650,7 @@
 			_creationTime: number;
 		}>
 	> => {
-<<<<<<< HEAD
-		const userOrgId = await getCurrentUserOrgId(ctx, { require: false });
-=======
-		const userOrgId = await getCurrentUserOrgIdOptional(ctx);
->>>>>>> 59c81780
+		const userOrgId = await getCurrentUserOrgId(ctx, { require: false });
 		if (!userOrgId) {
 			return [];
 		}
@@ -781,11 +695,7 @@
 			_creationTime: number;
 		}>
 	> => {
-<<<<<<< HEAD
-		const userOrgId = await getCurrentUserOrgId(ctx, { require: false });
-=======
-		const userOrgId = await getCurrentUserOrgIdOptional(ctx);
->>>>>>> 59c81780
+		const userOrgId = await getCurrentUserOrgId(ctx, { require: false });
 		if (!userOrgId) {
 			return [];
 		}
