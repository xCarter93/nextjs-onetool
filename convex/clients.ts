--- conflicted
+++ resolved
@@ -63,11 +63,7 @@
 	indexName?: "by_org" | "by_status",
 	includeArchived: boolean = false
 ): Promise<Doc<"clients">[]> {
-<<<<<<< HEAD
 	const userOrgId = await getCurrentUserOrgId(ctx, { require: false });
-=======
-	const userOrgId = await getCurrentUserOrgIdOptional(ctx);
->>>>>>> 59c81780
 	if (!userOrgId) {
 		return [];
 	}
@@ -189,11 +185,7 @@
 export const listArchived = query({
 	args: {},
 	handler: async (ctx): Promise<ClientDocument[]> => {
-<<<<<<< HEAD
 		const userOrgId = await getCurrentUserOrgId(ctx, { require: false });
-=======
-		const userOrgId = await getCurrentUserOrgIdOptional(ctx);
->>>>>>> 59c81780
 		if (!userOrgId) {
 			return [];
 		}
@@ -771,11 +763,7 @@
 		const limit = args.limit || 10;
 
 		// Get user's org ID first
-<<<<<<< HEAD
 		const userOrgId = await getCurrentUserOrgId(ctx, { require: false });
-=======
-		const userOrgId = await getCurrentUserOrgIdOptional(ctx);
->>>>>>> 59c81780
 		if (!userOrgId) {
 			return [];
 		}
@@ -823,11 +811,7 @@
 
 		// Get clients based on status filter
 		let clients: Doc<"clients">[];
-<<<<<<< HEAD
 		const userOrgId = await getCurrentUserOrgId(ctx, { require: false });
-=======
-		const userOrgId = await getCurrentUserOrgIdOptional(ctx);
->>>>>>> 59c81780
 		if (!userOrgId) {
 			return [];
 		}
