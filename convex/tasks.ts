import { query, mutation, QueryCtx, MutationCtx } from "./_generated/server";
import { v } from "convex/values";
import { Doc, Id } from "./_generated/dataModel";
import { getCurrentUserOrgIdOptional, getCurrentUserOrgId } from "./lib/auth";
import { ActivityHelpers } from "./lib/activities";
import { DateUtils } from "./lib/shared";
import { requireMembership } from "./lib/memberships";

/**
 * Task/Schedule operations with embedded CRUD helpers
 * All task-specific logic lives in this file for better organization
 */

// Task-specific helper functions

/**
 * Get a task by ID with organization validation
 */
async function getTaskWithOrgValidation(
	ctx: QueryCtx | MutationCtx,
	id: Id<"tasks">,
	existingOrgId?: Id<"organizations">
): Promise<Doc<"tasks"> | null> {
<<<<<<< HEAD
	const userOrgId =
		existingOrgId ?? (await getCurrentUserOrgId(ctx));
=======
	const userOrgId = await getCurrentUserOrgIdOptional(ctx);
	if (!userOrgId) {
		return null;
	}
>>>>>>> 59c81780
	const task = await ctx.db.get(id);

	if (!task) {
		return null;
	}

	if (task.orgId !== userOrgId) {
		throw new Error("Task does not belong to your organization");
	}

	return task;
}

/**
 * Get a task by ID, throwing if not found
 */
async function getTaskOrThrow(
	ctx: QueryCtx | MutationCtx,
	id: Id<"tasks">
): Promise<Doc<"tasks">> {
	const task = await getTaskWithOrgValidation(ctx, id);
	if (!task) {
		throw new Error("Task not found");
	}
	return task;
}

/**
 * Validate client exists and belongs to user's org
 */
async function validateClientAccess(
	ctx: QueryCtx | MutationCtx,
	clientId: Id<"clients">,
	existingOrgId?: Id<"organizations">
): Promise<void> {
<<<<<<< HEAD
	const userOrgId =
	existingOrgId ?? (await getCurrentUserOrgId(ctx));
=======
	const userOrgId = await getCurrentUserOrgIdOptional(ctx);
	if (!userOrgId) {
		throw new Error("User is not associated with an organization");
	}
>>>>>>> 59c81780
	const client = await ctx.db.get(clientId);

	if (!client) {
		throw new Error("Client not found");
	}

	if (client.orgId !== userOrgId) {
		throw new Error("Client does not belong to your organization");
	}
}

/**
 * Validate project exists and belongs to user's org (if provided)
 */
async function validateProjectAccess(
	ctx: QueryCtx | MutationCtx,
	projectId: Id<"projects">,
	existingOrgId?: Id<"organizations">
): Promise<void> {
<<<<<<< HEAD
	const userOrgId =
	existingOrgId ?? (await getCurrentUserOrgId(ctx));
=======
	const userOrgId = await getCurrentUserOrgIdOptional(ctx);
	if (!userOrgId) {
		throw new Error("User is not associated with an organization");
	}
>>>>>>> 59c81780
	const project = await ctx.db.get(projectId);

	if (!project) {
		throw new Error("Project not found");
	}

	if (project.orgId !== userOrgId) {
		throw new Error("Project does not belong to your organization");
	}
}

/**
 * Validate user exists and belongs to user's org (if provided)
 */
async function validateUserAccess(
	ctx: QueryCtx | MutationCtx,
	userId: Id<"users">,
	existingOrgId?: Id<"organizations">
): Promise<void> {
<<<<<<< HEAD
	const userOrgId =
	existingOrgId ?? (await getCurrentUserOrgId(ctx));
=======
	const userOrgId = await getCurrentUserOrgIdOptional(ctx);
	if (!userOrgId) {
		throw new Error("User is not associated with an organization");
	}
>>>>>>> 59c81780
	const user = await ctx.db.get(userId);

	if (!user) {
		throw new Error("User not found");
	}

	await requireMembership(ctx, userId, userOrgId);
}

/**
 * Create a task with automatic orgId assignment
 */
async function createTaskWithOrg(
	ctx: MutationCtx,
	data: Omit<Doc<"tasks">, "_id" | "_creationTime" | "orgId">
): Promise<Id<"tasks">> {
	const userOrgId = await getCurrentUserOrgId(ctx);

	// Validate client access
	await validateClientAccess(ctx, data.clientId);

	// Validate project access if provided
	if (data.projectId) {
		await validateProjectAccess(ctx, data.projectId);
	}

	// Validate assignee if provided
	if (data.assigneeUserId) {
		await validateUserAccess(ctx, data.assigneeUserId);
	}

	const taskData = {
		...data,
		orgId: userOrgId,
	};

	return await ctx.db.insert("tasks", taskData);
}

/**
 * Update a task with validation
 */
async function updateTaskWithValidation(
	ctx: MutationCtx,
	id: Id<"tasks">,
	updates: Partial<Doc<"tasks">>
): Promise<void> {
	// Validate task exists and belongs to user's org
	await getTaskOrThrow(ctx, id);

	// Validate new client if being updated
	if (updates.clientId) {
		await validateClientAccess(ctx, updates.clientId);
	}

	// Validate new project if being updated
	if (updates.projectId) {
		await validateProjectAccess(ctx, updates.projectId);
	}

	// Validate new assignee if being updated
	if (updates.assigneeUserId) {
		await validateUserAccess(ctx, updates.assigneeUserId);
	}

	// Update the task
	await ctx.db.patch(id, updates);
}

// Define specific types for task operations
type TaskDocument = Doc<"tasks">;
type TaskId = Id<"tasks">;

// Interface for task statistics
interface TaskStats {
	total: number;
	byStatus: {
		pending: number;
		inProgress: number;
		completed: number;
		cancelled: number;
	};
	todayTasks: number;
	overdue: number;
	thisWeek: number;
	recurring: number;
}

function createEmptyTaskStats(): TaskStats {
	return {
		total: 0,
		byStatus: {
			pending: 0,
			inProgress: 0,
			completed: 0,
			cancelled: 0,
		},
		todayTasks: 0,
		overdue: 0,
		thisWeek: 0,
		recurring: 0,
	};
}

/**
 * Get all tasks for the current user's organization
 */
export const list = query({
	args: {
		status: v.optional(
			v.union(
				v.literal("pending"),
				v.literal("in-progress"),
				v.literal("completed"),
				v.literal("cancelled")
			)
		),
		clientId: v.optional(v.id("clients")),
		projectId: v.optional(v.id("projects")),
		assigneeUserId: v.optional(v.id("users")),
		dateFrom: v.optional(v.number()),
		dateTo: v.optional(v.number()),
	},
	handler: async (ctx, args): Promise<TaskDocument[]> => {
<<<<<<< HEAD
		const userOrgId = await getCurrentUserOrgId(ctx, { require: false });
=======
		const userOrgId = await getCurrentUserOrgIdOptional(ctx);
>>>>>>> 59c81780
		if (!userOrgId) {
			return [];
		}

		let tasks: TaskDocument[];

		// Start with the most specific query available
		if (args.assigneeUserId) {
			await validateUserAccess(ctx, args.assigneeUserId, userOrgId);
			tasks = await ctx.db
				.query("tasks")
				.withIndex("by_assignee", (q) =>
					q.eq("assigneeUserId", args.assigneeUserId)
				)
				.collect();
		} else if (args.projectId) {
			await validateProjectAccess(ctx, args.projectId, userOrgId);
			tasks = await ctx.db
				.query("tasks")
				.withIndex("by_project", (q) => q.eq("projectId", args.projectId))
				.collect();
		} else if (args.clientId) {
			await validateClientAccess(ctx, args.clientId, userOrgId);
			tasks = await ctx.db
				.query("tasks")
				.withIndex("by_client", (q) => q.eq("clientId", args.clientId!))
				.collect();
		} else if (args.dateFrom && args.dateTo) {
			tasks = await ctx.db
				.query("tasks")
				.withIndex("by_date", (q) =>
					q
						.eq("orgId", userOrgId)
						.gte("date", args.dateFrom!)
						.lte("date", args.dateTo!)
				)
				.collect();
		} else {
			tasks = await ctx.db
				.query("tasks")
				.withIndex("by_org", (q) => q.eq("orgId", userOrgId))
				.collect();
		}

		// Apply additional filters
		if (args.status) {
			tasks = tasks.filter((task) => task.status === args.status);
		}

		if (args.clientId && !args.assigneeUserId && !args.projectId) {
			tasks = tasks.filter((task) => task.clientId === args.clientId);
		}

		if (args.projectId && !args.assigneeUserId) {
			tasks = tasks.filter((task) => task.projectId === args.projectId);
		}

		// Sort by date
		return tasks.sort((a, b) => a.date - b.date);
	},
});

/**
 * Get a specific task by ID
 */
export const get = query({
	args: { id: v.id("tasks") },
	handler: async (ctx, args): Promise<TaskDocument | null> => {
		const userOrgId = await getCurrentUserOrgId(ctx, { require: false });
		if (!userOrgId) {
			return null;
		}
		return await getTaskWithOrgValidation(ctx, args.id, userOrgId);
	},
});

/**
 * Create a new task
 */
export const create = mutation({
	args: {
		clientId: v.id("clients"),
		projectId: v.optional(v.id("projects")),
		title: v.string(),
		description: v.optional(v.string()),
		date: v.number(),
		startTime: v.optional(v.string()),
		endTime: v.optional(v.string()),
		assigneeUserId: v.optional(v.id("users")),
		status: v.union(
			v.literal("pending"),
			v.literal("in-progress"),
			v.literal("completed"),
			v.literal("cancelled")
		),
		priority: v.optional(
			v.union(
				v.literal("low"),
				v.literal("medium"),
				v.literal("high"),
				v.literal("urgent")
			)
		),
		repeat: v.optional(
			v.union(
				v.literal("none"),
				v.literal("daily"),
				v.literal("weekly"),
				v.literal("monthly")
			)
		),
		repeatUntil: v.optional(v.number()),
	},
	handler: async (ctx, args): Promise<TaskId> => {
		// Validate title is not empty
		if (!args.title.trim()) {
			throw new Error("Task title is required");
		}

		// Validate time format if provided
		if (
			args.startTime &&
			!/^([01]?[0-9]|2[0-3]):[0-5][0-9]$/.test(args.startTime)
		) {
			throw new Error("Invalid start time format. Use HH:MM format");
		}

		if (
			args.endTime &&
			!/^([01]?[0-9]|2[0-3]):[0-5][0-9]$/.test(args.endTime)
		) {
			throw new Error("Invalid end time format. Use HH:MM format");
		}

		// Validate time logic
		if (args.startTime && args.endTime && args.startTime >= args.endTime) {
			throw new Error("End time must be after start time");
		}

		// Validate repeat logic
		if (args.repeat && args.repeat !== "none" && !args.repeatUntil) {
			throw new Error("Repeat end date is required for recurring tasks");
		}

		if (args.repeatUntil && (!args.repeat || args.repeat === "none")) {
			throw new Error(
				"Repeat frequency is required when repeat end date is set"
			);
		}

		if (args.repeatUntil && args.repeatUntil <= args.date) {
			throw new Error("Repeat end date must be after task date");
		}

		const taskId = await createTaskWithOrg(ctx, args);

		// Get the created task for activity logging
		const task = await ctx.db.get(taskId);
		if (task) {
			await ActivityHelpers.taskCreated(ctx, task as TaskDocument);
		}

		return taskId;
	},
});

/**
 * Update a task
 */
export const update = mutation({
	args: {
		id: v.id("tasks"),
		clientId: v.optional(v.id("clients")),
		projectId: v.optional(v.id("projects")),
		title: v.optional(v.string()),
		description: v.optional(v.string()),
		date: v.optional(v.number()),
		startTime: v.optional(v.string()),
		endTime: v.optional(v.string()),
		assigneeUserId: v.optional(v.id("users")),
		status: v.optional(
			v.union(
				v.literal("pending"),
				v.literal("in-progress"),
				v.literal("completed"),
				v.literal("cancelled")
			)
		),
		priority: v.optional(
			v.union(
				v.literal("low"),
				v.literal("medium"),
				v.literal("high"),
				v.literal("urgent")
			)
		),
		repeat: v.optional(
			v.union(
				v.literal("none"),
				v.literal("daily"),
				v.literal("weekly"),
				v.literal("monthly")
			)
		),
		repeatUntil: v.optional(v.number()),
	},
	handler: async (ctx, args): Promise<TaskId> => {
		const { id, ...updates } = args;

		// Validate title is not empty if being updated
		if (updates.title !== undefined && !updates.title.trim()) {
			throw new Error("Task title cannot be empty");
		}

		// Validate time format if provided
		if (
			updates.startTime &&
			!/^([01]?[0-9]|2[0-3]):[0-5][0-9]$/.test(updates.startTime)
		) {
			throw new Error("Invalid start time format. Use HH:MM format");
		}

		if (
			updates.endTime &&
			!/^([01]?[0-9]|2[0-3]):[0-5][0-9]$/.test(updates.endTime)
		) {
			throw new Error("Invalid end time format. Use HH:MM format");
		}

		// Filter out undefined values
		const filteredUpdates = Object.fromEntries(
			Object.entries(updates).filter(([, value]) => value !== undefined)
		) as Partial<TaskDocument>;

		if (Object.keys(filteredUpdates).length === 0) {
			throw new Error("No valid updates provided");
		}

		// Get current task for validation
		const currentTask = await getTaskOrThrow(ctx, id);

		// Validate time logic with current or updated values
		const startTime = filteredUpdates.startTime ?? currentTask.startTime;
		const endTime = filteredUpdates.endTime ?? currentTask.endTime;

		if (startTime && endTime && startTime >= endTime) {
			throw new Error("End time must be after start time");
		}

		// Check if task is being completed
		const wasCompleted = currentTask.status === "completed";
		const isBeingCompleted =
			filteredUpdates.status === "completed" && !wasCompleted;

		// If being completed, set completion time
		if (isBeingCompleted) {
			filteredUpdates.completedAt = Date.now();
		}

		await updateTaskWithValidation(ctx, id, filteredUpdates);

		// Get updated task for activity logging
		const task = await ctx.db.get(id);
		if (task && isBeingCompleted) {
			await ActivityHelpers.taskCompleted(ctx, task as TaskDocument);
		}

		return id;
	},
});

/**
 * Mark a task as completed
 */
export const complete = mutation({
	args: { id: v.id("tasks") },
	handler: async (ctx, args): Promise<TaskId> => {
		const task = await getTaskOrThrow(ctx, args.id);

		if (task.status === "completed") {
			throw new Error("Task is already completed");
		}

		await ctx.db.patch(args.id, {
			status: "completed",
			completedAt: Date.now(),
		});

		// Log activity
		const updatedTask = await ctx.db.get(args.id);
		if (updatedTask) {
			await ActivityHelpers.taskCompleted(ctx, updatedTask as TaskDocument);
		}

		return args.id;
	},
});

/**
 * Delete a task
 */
export const remove = mutation({
	args: { id: v.id("tasks") },
	handler: async (ctx, args): Promise<TaskId> => {
		await getTaskOrThrow(ctx, args.id); // Validate access
		await ctx.db.delete(args.id);
		return args.id;
	},
});

/**
 * Search tasks
 */
// TODO: Candidate for deletion if confirmed unused.
export const search = query({
	args: {
		query: v.string(),
		status: v.optional(
			v.union(
				v.literal("pending"),
				v.literal("in-progress"),
				v.literal("completed"),
				v.literal("cancelled")
			)
		),
		clientId: v.optional(v.id("clients")),
		assigneeUserId: v.optional(v.id("users")),
	},
	handler: async (ctx, args): Promise<TaskDocument[]> => {
<<<<<<< HEAD
		const userOrgId = await getCurrentUserOrgId(ctx, { require: false });
=======
		const userOrgId = await getCurrentUserOrgIdOptional(ctx);
>>>>>>> 59c81780
		if (!userOrgId) {
			return [];
		}
		let tasks = await ctx.db
			.query("tasks")
			.withIndex("by_org", (q) => q.eq("orgId", userOrgId))
			.collect();

		// Filter by status if specified
		if (args.status) {
			tasks = tasks.filter((task) => task.status === args.status);
		}

		// Filter by client if specified
		if (args.clientId) {
			await validateClientAccess(ctx, args.clientId, userOrgId);
			tasks = tasks.filter((task) => task.clientId === args.clientId);
		}

		// Filter by assignee if specified
		if (args.assigneeUserId) {
			await validateUserAccess(ctx, args.assigneeUserId, userOrgId);
			tasks = tasks.filter(
				(task) => task.assigneeUserId === args.assigneeUserId
			);
		}

		// Search in title and description
		const searchQuery = args.query.toLowerCase();
		return tasks.filter(
			(task: TaskDocument) =>
				task.title.toLowerCase().includes(searchQuery) ||
				(task.description &&
					task.description.toLowerCase().includes(searchQuery))
		);
	},
});

/**
 * Get task statistics for dashboard
 */
export const getStats = query({
	args: {},
	handler: async (ctx): Promise<TaskStats> => {
<<<<<<< HEAD
		const userOrgId = await getCurrentUserOrgId(ctx, { require: false });
		if (!userOrgId) {
			return createEmptyTaskStats();
=======
		const userOrgId = await getCurrentUserOrgIdOptional(ctx);
		if (!userOrgId) {
			return {
				total: 0,
				byStatus: {
					pending: 0,
					inProgress: 0,
					completed: 0,
					cancelled: 0,
				},
				todayTasks: 0,
				overdue: 0,
				thisWeek: 0,
				recurring: 0,
			};
>>>>>>> 59c81780
		}
		const tasks = await ctx.db
			.query("tasks")
			.withIndex("by_org", (q) => q.eq("orgId", userOrgId))
			.collect();

		const stats: TaskStats = {
			total: tasks.length,
			byStatus: {
				pending: 0,
				inProgress: 0,
				completed: 0,
				cancelled: 0,
			},
			todayTasks: 0,
			overdue: 0,
			thisWeek: 0,
			recurring: 0,
		};

		const now = Date.now();
		const today = DateUtils.startOfDay(now);
		const tomorrow = DateUtils.addDays(today, 1);
		const nextWeek = DateUtils.addDays(today, 7);

		tasks.forEach((task: TaskDocument) => {
			// Count by status
			if (task.status === "pending") {
				stats.byStatus.pending++;
			} else if (task.status === "in-progress") {
				stats.byStatus.inProgress++;
			} else if (task.status === "completed") {
				stats.byStatus.completed++;
			} else if (task.status === "cancelled") {
				stats.byStatus.cancelled++;
			}

			// Count today's tasks
			if (task.date >= today && task.date < tomorrow) {
				stats.todayTasks++;
			}

			// Count this week's tasks
			if (
				task.date >= today &&
				task.date < nextWeek &&
				(task.status === "pending" || task.status === "in-progress")
			) {
				stats.thisWeek++;
			}

			// Count overdue tasks
			if (
				task.date < today &&
				(task.status === "pending" || task.status === "in-progress")
			) {
				stats.overdue++;
			}

			// Count recurring tasks
			if (task.repeat && task.repeat !== "none") {
				stats.recurring++;
			}
		});

		return stats;
	},
});

/**
 * Get today's tasks
 */
// TODO: Candidate for deletion if confirmed unused.
export const getToday = query({
	args: { assigneeUserId: v.optional(v.id("users")) },
	handler: async (ctx, args): Promise<TaskDocument[]> => {
		const userOrgId = await getCurrentUserOrgId(ctx, { require: false });
		if (!userOrgId) {
			return [];
		}
		const today = DateUtils.startOfDay(Date.now());
		const tomorrow = DateUtils.addDays(today, 1);

		let tasks = await ctx.db
			.query("tasks")
			.withIndex("by_date", (q) =>
				q.eq("orgId", userOrgId).gte("date", today).lt("date", tomorrow)
			)
			.collect();

		// Filter by assignee if specified
		if (args.assigneeUserId) {
			await validateUserAccess(ctx, args.assigneeUserId, userOrgId);
			tasks = tasks.filter(
				(task) => task.assigneeUserId === args.assigneeUserId
			);
		}

		return tasks.sort((a, b) => {
			// Sort by start time if available, otherwise by creation time
			if (a.startTime && b.startTime) {
				return a.startTime.localeCompare(b.startTime);
			}
			return a._creationTime - b._creationTime;
		});
	},
});

/**
 * Get overdue tasks
 */
export const getOverdue = query({
	args: { assigneeUserId: v.optional(v.id("users")) },
	handler: async (ctx, args): Promise<TaskDocument[]> => {
<<<<<<< HEAD
		const userOrgId = await getCurrentUserOrgId(ctx, { require: false });
=======
		const userOrgId = await getCurrentUserOrgIdOptional(ctx);
>>>>>>> 59c81780
		if (!userOrgId) {
			return [];
		}
		const today = DateUtils.startOfDay(Date.now());

		let tasks = await ctx.db
			.query("tasks")
			.withIndex("by_date", (q) => q.eq("orgId", userOrgId).lt("date", today))
			.collect();

		// Only include pending and in-progress tasks (not completed or cancelled)
		tasks = tasks.filter(
			(task) => task.status === "pending" || task.status === "in-progress"
		);

		// Filter by assignee if specified
		if (args.assigneeUserId) {
			await validateUserAccess(ctx, args.assigneeUserId, userOrgId);
			tasks = tasks.filter(
				(task) => task.assigneeUserId === args.assigneeUserId
			);
		}

		return tasks.sort((a, b) => b.date - a.date); // Most recent overdue first
	},
});

/**
 * Get upcoming tasks (due within the next 7 days) for dashboard/home page
 */
export const getUpcoming = query({
	args: {
		assigneeUserId: v.optional(v.id("users")),
		daysAhead: v.optional(v.number()), // Default to 7 days if not specified
	},
	handler: async (ctx, args): Promise<TaskDocument[]> => {
<<<<<<< HEAD
		const userOrgId = await getCurrentUserOrgId(ctx, { require: false });
=======
		const userOrgId = await getCurrentUserOrgIdOptional(ctx);
>>>>>>> 59c81780
		if (!userOrgId) {
			return [];
		}
		const today = DateUtils.startOfDay(Date.now());
		const daysAhead = args.daysAhead || 7;
		const futureDate = DateUtils.addDays(today, daysAhead);

		let tasks = await ctx.db
			.query("tasks")
			.withIndex("by_date", (q) =>
				q.eq("orgId", userOrgId).gte("date", today).lt("date", futureDate)
			)
			.collect();

		// Only include pending and in-progress tasks
		tasks = tasks.filter(
			(task) => task.status === "pending" || task.status === "in-progress"
		);

		// Filter by assignee if specified
		if (args.assigneeUserId) {
			await validateUserAccess(ctx, args.assigneeUserId, userOrgId);
			tasks = tasks.filter(
				(task) => task.assigneeUserId === args.assigneeUserId
			);
		}

		// Sort by date, then by priority (urgent first), then by start time
		return tasks.sort((a, b) => {
			// First sort by date
			if (a.date !== b.date) {
				return a.date - b.date;
			}

			// Then by priority (urgent -> high -> medium -> low)
			const priorityOrder = { urgent: 4, high: 3, medium: 2, low: 1 };
			const aPriority = priorityOrder[a.priority || "medium"];
			const bPriority = priorityOrder[b.priority || "medium"];

			if (aPriority !== bPriority) {
				return bPriority - aPriority; // Higher priority first
			}

			// Finally by start time if available
			if (a.startTime && b.startTime) {
				return a.startTime.localeCompare(b.startTime);
			}

			return a._creationTime - b._creationTime;
		});
	},
});

/**
 * Get tasks assigned to a specific user
 */
// TODO: Candidate for deletion if confirmed unused.
export const getByUser = query({
	args: {
		userId: v.id("users"),
		status: v.optional(
			v.union(
				v.literal("pending"),
				v.literal("in-progress"),
				v.literal("completed"),
				v.literal("cancelled")
			)
		),
		includeCompleted: v.optional(v.boolean()), // Whether to include completed tasks
	},
	handler: async (ctx, args): Promise<TaskDocument[]> => {
<<<<<<< HEAD
		const userOrgId = await getCurrentUserOrgId(ctx, { require: false });
		if (!userOrgId) {
			return [];
		}
		
=======
		const userOrgId = await getCurrentUserOrgIdOptional(ctx);
		if (!userOrgId) {
			return [];
		}

>>>>>>> 59c81780
		// Validate the user exists and belongs to the same org
		await validateUserAccess(ctx, args.userId, userOrgId);

		let tasks = await ctx.db
			.query("tasks")
			.withIndex("by_assignee", (q) => q.eq("assigneeUserId", args.userId))
			.collect();

		// Filter by organization (additional security check)
		tasks = tasks.filter((task) => task.orgId === userOrgId);

		// Filter by status if specified
		if (args.status) {
			tasks = tasks.filter((task) => task.status === args.status);
		} else if (!args.includeCompleted) {
			// By default, exclude completed and cancelled tasks
			tasks = tasks.filter(
				(task) => task.status === "pending" || task.status === "in-progress"
			);
		}

		// Sort by date, then by priority, then by start time
		return tasks.sort((a, b) => {
			// First sort by date
			if (a.date !== b.date) {
				return a.date - b.date;
			}

			// Then by priority (urgent -> high -> medium -> low)
			const priorityOrder = { urgent: 4, high: 3, medium: 2, low: 1 };
			const aPriority = priorityOrder[a.priority || "medium"];
			const bPriority = priorityOrder[b.priority || "medium"];

			if (aPriority !== bPriority) {
				return bPriority - aPriority; // Higher priority first
			}

			// Finally by start time if available
			if (a.startTime && b.startTime) {
				return a.startTime.localeCompare(b.startTime);
			}

			return a._creationTime - b._creationTime;
		});
	},
});<|MERGE_RESOLUTION|>--- conflicted
+++ resolved
@@ -21,15 +21,8 @@
 	id: Id<"tasks">,
 	existingOrgId?: Id<"organizations">
 ): Promise<Doc<"tasks"> | null> {
-<<<<<<< HEAD
 	const userOrgId =
 		existingOrgId ?? (await getCurrentUserOrgId(ctx));
-=======
-	const userOrgId = await getCurrentUserOrgIdOptional(ctx);
-	if (!userOrgId) {
-		return null;
-	}
->>>>>>> 59c81780
 	const task = await ctx.db.get(id);
 
 	if (!task) {
@@ -65,15 +58,8 @@
 	clientId: Id<"clients">,
 	existingOrgId?: Id<"organizations">
 ): Promise<void> {
-<<<<<<< HEAD
 	const userOrgId =
 	existingOrgId ?? (await getCurrentUserOrgId(ctx));
-=======
-	const userOrgId = await getCurrentUserOrgIdOptional(ctx);
-	if (!userOrgId) {
-		throw new Error("User is not associated with an organization");
-	}
->>>>>>> 59c81780
 	const client = await ctx.db.get(clientId);
 
 	if (!client) {
@@ -93,15 +79,8 @@
 	projectId: Id<"projects">,
 	existingOrgId?: Id<"organizations">
 ): Promise<void> {
-<<<<<<< HEAD
 	const userOrgId =
 	existingOrgId ?? (await getCurrentUserOrgId(ctx));
-=======
-	const userOrgId = await getCurrentUserOrgIdOptional(ctx);
-	if (!userOrgId) {
-		throw new Error("User is not associated with an organization");
-	}
->>>>>>> 59c81780
 	const project = await ctx.db.get(projectId);
 
 	if (!project) {
@@ -121,15 +100,8 @@
 	userId: Id<"users">,
 	existingOrgId?: Id<"organizations">
 ): Promise<void> {
-<<<<<<< HEAD
 	const userOrgId =
 	existingOrgId ?? (await getCurrentUserOrgId(ctx));
-=======
-	const userOrgId = await getCurrentUserOrgIdOptional(ctx);
-	if (!userOrgId) {
-		throw new Error("User is not associated with an organization");
-	}
->>>>>>> 59c81780
 	const user = await ctx.db.get(userId);
 
 	if (!user) {
@@ -254,11 +226,7 @@
 		dateTo: v.optional(v.number()),
 	},
 	handler: async (ctx, args): Promise<TaskDocument[]> => {
-<<<<<<< HEAD
 		const userOrgId = await getCurrentUserOrgId(ctx, { require: false });
-=======
-		const userOrgId = await getCurrentUserOrgIdOptional(ctx);
->>>>>>> 59c81780
 		if (!userOrgId) {
 			return [];
 		}
@@ -588,11 +556,7 @@
 		assigneeUserId: v.optional(v.id("users")),
 	},
 	handler: async (ctx, args): Promise<TaskDocument[]> => {
-<<<<<<< HEAD
 		const userOrgId = await getCurrentUserOrgId(ctx, { require: false });
-=======
-		const userOrgId = await getCurrentUserOrgIdOptional(ctx);
->>>>>>> 59c81780
 		if (!userOrgId) {
 			return [];
 		}
@@ -637,27 +601,9 @@
 export const getStats = query({
 	args: {},
 	handler: async (ctx): Promise<TaskStats> => {
-<<<<<<< HEAD
 		const userOrgId = await getCurrentUserOrgId(ctx, { require: false });
 		if (!userOrgId) {
 			return createEmptyTaskStats();
-=======
-		const userOrgId = await getCurrentUserOrgIdOptional(ctx);
-		if (!userOrgId) {
-			return {
-				total: 0,
-				byStatus: {
-					pending: 0,
-					inProgress: 0,
-					completed: 0,
-					cancelled: 0,
-				},
-				todayTasks: 0,
-				overdue: 0,
-				thisWeek: 0,
-				recurring: 0,
-			};
->>>>>>> 59c81780
 		}
 		const tasks = await ctx.db
 			.query("tasks")
@@ -772,11 +718,7 @@
 export const getOverdue = query({
 	args: { assigneeUserId: v.optional(v.id("users")) },
 	handler: async (ctx, args): Promise<TaskDocument[]> => {
-<<<<<<< HEAD
 		const userOrgId = await getCurrentUserOrgId(ctx, { require: false });
-=======
-		const userOrgId = await getCurrentUserOrgIdOptional(ctx);
->>>>>>> 59c81780
 		if (!userOrgId) {
 			return [];
 		}
@@ -813,11 +755,7 @@
 		daysAhead: v.optional(v.number()), // Default to 7 days if not specified
 	},
 	handler: async (ctx, args): Promise<TaskDocument[]> => {
-<<<<<<< HEAD
 		const userOrgId = await getCurrentUserOrgId(ctx, { require: false });
-=======
-		const userOrgId = await getCurrentUserOrgIdOptional(ctx);
->>>>>>> 59c81780
 		if (!userOrgId) {
 			return [];
 		}
@@ -889,19 +827,11 @@
 		includeCompleted: v.optional(v.boolean()), // Whether to include completed tasks
 	},
 	handler: async (ctx, args): Promise<TaskDocument[]> => {
-<<<<<<< HEAD
 		const userOrgId = await getCurrentUserOrgId(ctx, { require: false });
 		if (!userOrgId) {
 			return [];
 		}
 		
-=======
-		const userOrgId = await getCurrentUserOrgIdOptional(ctx);
-		if (!userOrgId) {
-			return [];
-		}
-
->>>>>>> 59c81780
 		// Validate the user exists and belongs to the same org
 		await validateUserAccess(ctx, args.userId, userOrgId);
 
